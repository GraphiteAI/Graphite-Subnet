--- conflicted
+++ resolved
@@ -70,7 +70,6 @@
     #         api_response = requests.get(url, headers=headers)
     #         api_response_output = api_response.json()
             
-<<<<<<< HEAD
             organic_task_id = api_response_output["_id"]
             del api_response_output["_id"]
 
@@ -151,69 +150,10 @@
             bt.logging.debug(f"GraphV2Synapse Validation Error: {e.json()}")
             bt.logging.debug(e.errors())
             bt.logging.debug(e)
-=======
-    #         organic_task_id = api_response_output["_id"]
-    #         del api_response_output["_id"]
-
-    #         did_organic_task = True
-
-    #         # bt.logging.info(f"ORGANIC TRAFFIC {api_response.text}")
-    #     else:
-    #         api_response_output = []
-    # except:
-    #     api_response_output = []
-
-    # if len(api_response_output) > 0:
-    #     try:
-    #         test_problem_obj = GraphProblem(**api_response_output)
-    #     except Exception as e:
-    #         bt.logging.error(e)
-            
-    #         prob_select = random.randint(1, 2)
-    
-    #         if prob_select == 1:
-    #             problems, sizes = MetricTSPGenerator.generate_and_save_dataset(1)
-    #             test_problem_obj = problems[0]
-    #         else:
-    #             problems, sizes = GeneralTSPGenerator.generate_and_save_dataset(1)
-    #             test_problem_obj = problems[0]
-                
-    #         try:
-    #             url = f"{organic_endpoint}/tasks/{organic_task_id}"
-    #             headers = {"Authorization": "Bearer db_bearer_token"}
-    #             api_response = requests.delete(url, headers=headers)
-
-    #             did_organic_task = False
-    #         except:
-    #             pass
-    # else:
-
-    prob_select = random.randint(1, 2)
-    
-    try:
-        if prob_select == 1:
-            problems, sizes = MetricTSPGenerator.generate_n_samples(1)
-            test_problem_obj = problems[0]
-        else:
-            problems, sizes = GeneralTSPGenerator.generate_n_samples(1)
-            test_problem_obj = problems[0]
-    except ValidationError as e:
-        bt.logging.debug(f"{'Metric TSP' if prob_select==1 else 'General TSP'}")
-        bt.logging.debug(f"GraphProblem Validation Error: {e.json()}")
-        bt.logging.debug(e.errors())
-        bt.logging.debug(e)
-
-    try:
-        graphsynapse_req = GraphSynapse(problem=test_problem_obj)
-    except ValidationError as e:
-        bt.logging.debug(f"GraphSynapse Validation Error: {e.json()}")
-        bt.logging.debug(e.errors())
-        bt.logging.debug(e)
->>>>>>> 25d7d5ef
+
 
     # prob_select = random.randint(1, 2)
     
-<<<<<<< HEAD
     # available_uids = await self.get_available_uids()
     
     if len(api_response_output) > 0:
@@ -226,21 +166,6 @@
 
     miner_uids = list(selected_uids.keys())
     bt.logging.info(f"Selected UIDS: {miner_uids}")
-=======
-    # if prob_select == 1:
-    #     problems, sizes = MetricTSPGenerator.generate_and_save_dataset(1)
-    #     test_problem_obj = problems[0]
-    # else:
-    #     problems, sizes = GeneralTSPGenerator.generate_and_save_dataset(1)
-    #     test_problem_obj = problems[0]
-
-    # graphsynapse_req = GraphSynapse(problem=test_problem_obj)
-    bt.logging.info(f"Graph Synapse Problem, n_nodes: {graphsynapse_req.problem.n_nodes}")
-
-    available_uids = await self.get_available_uids()
-
-    miner_uids = list(available_uids.keys())
->>>>>>> 25d7d5ef
 
     reconstruct_edge_start_time = time.time()
     if isinstance(test_problem_obj, GraphV2Problem):
@@ -292,10 +217,8 @@
         wandb_rewards[uid] = rewards[id]
         wandb_miner_distance[uid] = score_response_obj.score_response(responses[id]) if score_response_obj.score_response(responses[id])!=None else 0
         wandb_miner_solution[uid] = responses[id].solution
-<<<<<<< HEAD
         wandb_axon_elapsed[uid] = responses[id].axon.process_time
-=======
->>>>>>> 25d7d5ef
+
 
     # if len(responses) > 0 and did_organic_task == True:
     #     try:
@@ -379,7 +302,6 @@
 
 
     try:
-<<<<<<< HEAD
         configDict["selected_ids"] = graphsynapse_req.problem.selected_ids
     except:
         pass
@@ -458,36 +380,7 @@
             self.cleanup_wandb(wandb)
         except Exception as e:
             print(f"Error initializing W&B: {e}")
-=======
-        if self.subtensor.network == "test":
-            wandb.init(
-                entity='graphite-subnet',
-                project="graphite-testnet",
-                config=configDict,
-                name=json.dumps({
-                    "n_nodes": graphsynapse_req.problem.n_nodes,
-                    "time": time.time(),
-                    "validator": self.wallet.hotkey.ss58_address,
-                    }),
-            )
-        else:
-            wandb.init(
-                entity='graphite-ai',
-                project="Graphite-Subnet",
-                config=configDict,
-                name=json.dumps({
-                    "n_nodes": graphsynapse_req.problem.n_nodes,
-                    "time": time.time(),
-                    "validator": self.wallet.hotkey.ss58_address,
-                    }),
-            )
-        for rewIdx in range(self.metagraph.n.item()):
-            wandb.log({f"rewards-{self.wallet.hotkey.ss58_address}": wandb_rewards[rewIdx], f"distance-{self.wallet.hotkey.ss58_address}": wandb_miner_distance[rewIdx]})
-
-        self.cleanup_wandb(wandb)
-    except Exception as e:
-        print(f"Error initializing W&B: {e}")
->>>>>>> 25d7d5ef
+
     
     bt.logging.info(f"Scored responses: {rewards}")
     
