# The MIT License (MIT)
# Copyright © 2023 Yuma Rao
# Graphite-AI
# Copyright © 2024 Graphite-AI

# Permission is hereby granted, free of charge, to any person obtaining a copy of this software and associated
# documentation files (the “Software”), to deal in the Software without restriction, including without limitation
# the rights to use, copy, modify, merge, publish, distribute, sublicense, and/or sell copies of the Software,
# and to permit persons to whom the Software is furnished to do so, subject to the following conditions:

# The above copyright notice and this permission notice shall be included in all copies or substantial portions of
# the Software.

# THE SOFTWARE IS PROVIDED “AS IS”, WITHOUT WARRANTY OF ANY KIND, EXPRESS OR IMPLIED, INCLUDING BUT NOT LIMITED TO
# THE WARRANTIES OF MERCHANTABILITY, FITNESS FOR A PARTICULAR PURPOSE AND NONINFRINGEMENT. IN NO EVENT SHALL
# THE AUTHORS OR COPYRIGHT HOLDERS BE LIABLE FOR ANY CLAIM, DAMAGES OR OTHER LIABILITY, WHETHER IN AN ACTION
# OF CONTRACT, TORT OR OTHERWISE, ARISING FROM, OUT OF OR IN CONNECTION WITH THE SOFTWARE OR THE USE OR OTHER
# DEALINGS IN THE SOFTWARE.


import copy
import numpy as np
import asyncio
import argparse
import threading
import bittensor as bt
import time

from typing import List, Union
from traceback import print_exception

from graphite.base.neuron import BaseNeuron
from graphite.base.utils.weight_utils import process_weights_for_netuid, convert_weights_and_uids_for_emit #TODO: Replace when bittensor switches to numpy
from graphite.mock import MockDendrite
from graphite.utils.config import add_validator_args

from graphite.protocol import IsAlive

import requests

from dotenv import load_dotenv
import os
import wandb
import shutil
import logging

class BaseValidatorNeuron(BaseNeuron):
    """
    Base class for Bittensor validators. Your validator should inherit from this class.
    """

    neuron_type: str = "ValidatorNeuron"

    @classmethod
    def add_args(cls, parser: argparse.ArgumentParser):
        super().add_args(parser)
        add_validator_args(cls, parser)

    def __init__(self, config=None):
        super().__init__(config=config)

        # Save a copy of the hotkeys to local memory.
        self.hotkeys = copy.deepcopy(self.metagraph.hotkeys)
        # instantiate wandb
        self.instantiate_wandb()

        # Dendrite lets us send messages to other nodes (axons) in the network.
        if self.config.mock:
            self.dendrite = MockDendrite(wallet=self.wallet)
        else:
            self.dendrite = bt.dendrite(wallet=self.wallet)
        bt.logging.info(f"Dendrite: {self.dendrite}")

        # Set up initial scoring weights for validation
        bt.logging.info("Building validation weights.")
        self.scores = np.zeros(
            self.metagraph.n, dtype=np.float32
        )

        self.sync()

        # Serve axon to enable external connections.
        if not self.config.neuron.axon_off:
            self.serve_axon()
        else:
            bt.logging.warning("axon off, not serving ip to chain.")

        # Create asyncio event loop to manage async tasks.
        self.loop = asyncio.get_event_loop()

        # Instantiate runners
        self.should_exit: bool = False
        self.is_running: bool = False
        self.thread: Union[threading.Thread, None] = None
        self.lock = asyncio.Lock()
        

    async def get_available_uids(self):
        # get all axons in subnet
        all_axons = self.metagraph.axons

        # checks IsAlive() for each uid
        tasks = [self.check_alive(axon, all_axons.index(axon)) for axon in all_axons]
        results = await asyncio.gather(*tasks)

        # dictionary that maps UID -> AxonInfo for all alive UIDs
        available_uids = {uid: axon for uid, axon in enumerate(results) if axon is not None}

        return available_uids
<<<<<<< HEAD
    
    async def get_k_uids(self, k:int=30):
        available_uids = await self.get_available_uids()
        random_uids = random.sample(list(available_uids.keys()), min(k, len(available_uids)))
        return {uid: available_uids[uid] for uid in random_uids}
    
    async def get_top_k_uids(self, k:int=30, alpha:float=0.7):
        assert (alpha<=1) and (alpha>0.5), ValueError("For the get_top_k_uids method, alpha needs to be between 0.5 and 1")
        # get available_uids
        available_uids = await self.get_available_uids()
        incentives = self.metagraph.I
        available_uids_and_incentives = [(uid, incentives[uid]) for uid in available_uids.keys()]
        sorted_axon_list = sorted(available_uids_and_incentives, key=lambda x: x[1], reverse=True)
        # query a random sample of half of the top 10% of miners:
        top_k_axons = sorted_axon_list[:min(len(sorted_axon_list),k)]
        if len(sorted_axon_list) > k:
            bottom_remainder = math.floor(k*(1-alpha))
            if bottom_remainder > (len(sorted_axon_list)-k):
                bottom_remainder = len(sorted_axon_list) - k
            top_n = k - bottom_remainder
            assert (top_n>0) and (bottom_remainder>=0), ValueError(f'Invalid call values: calling {top_n} top miners and {bottom_remainder} bottom miners')
            other_axons = [x[0] for x in random.sample(sorted_axon_list[k:], bottom_remainder)]
            random_top_axons = [x[0] for x in random.sample(top_k_axons, top_n)]
            selected_uids = random_top_axons + other_axons
            return {uid: available_uids[uid] for uid in selected_uids}
        else:
            return {uid: available_uids[uid] for uid, incentive in sorted_axon_list}
=======
>>>>>>> 07ae8184

    async def check_alive(self, axon, uid):
        # check if axon is alive
        try:
            response = await self.dendrite(axon, IsAlive(), deserialize=False, timeout=30)
            if response.is_success:
                # bt.logging.info(f"UID {uid} is alive")
                # bt.logging.info("Response: ", response)
                return axon
            
            # bt.logging.info(f"UID {uid} is not alive")
            return None
        
        except Exception as e:
            bt.logging.error(f"Error when checking UID is_alive: {e}")
            return None


    def serve_axon(self):
        """Serve axon to enable external connections."""

        bt.logging.info("serving ip to chain...")
        try:
            self.axon = bt.axon(wallet=self.wallet, config=self.config)

            try:
                self.subtensor.serve_axon(
                    netuid=self.config.netuid,
                    axon=self.axon,
                )
                bt.logging.info(
                    f"Running validator {self.axon} on network: {self.config.subtensor.chain_endpoint} with netuid: {self.config.netuid}"
                )
            except Exception as e:
                bt.logging.error(f"Failed to serve Axon with exception: {e}")
                pass

        except Exception as e:
            bt.logging.error(
                f"Failed to create Axon initialize with exception: {e}"
            )
            pass
    
    async def stagger_forward(self):
        await asyncio.sleep(1)
        return await self.forward() # return the co-routine

    async def concurrent_forward(self):
        
        num_concurrent_forwards = self.config.neuron.num_concurrent_forwards

        self.current_num_concurrent_forwards = num_concurrent_forwards
        bt.logging.info(f"Concurrent forwards: {num_concurrent_forwards}")

        coroutines = [
            self.stagger_forward()
            for _ in range(num_concurrent_forwards) # self.config.neuron.num_concurrent_forwards)
        ]
        await asyncio.gather(*coroutines)

    def instantiate_wandb(self):
        load_dotenv()
        # organic_endpoint = os.getenv('MONGODB_ENDPOINT')
        # db_bearer_token = os.getenv('MONGODB_BEARER_TOKEN')
        wandb_api_key = os.getenv('WANDB_API_KEY')
        
        if not wandb_api_key:
            raise ValueError("wandb_api_key is not set in the .env file.")

        os.environ["WANDB__SERVICE_WAIT"]="300"
        os.environ["WANDB_SILENT"] = "true"                     
        os.environ["wandb_key"]=wandb_api_key
        logger = logging.getLogger("wandb")
        logger.setLevel(logging.ERROR)

        wandb.login(key=os.environ["wandb_key"])
        bt.logging.info(f"Logged in with key {wandb_api_key}")

    def cleanup_wandb(self, wandb):
        try:
            run_dir = wandb.run.dir
            wandb.finish()
            if os.path.exists(run_dir):
                parent_dir = os.path.dirname(run_dir)
                shutil.rmtree(parent_dir)
                bt.logging.debug(f"Deleted {run_dir}")
        except:
            pass

    def run(self):
        """
        Initiates and manages the main loop for the miner on the Bittensor network. The main loop handles graceful shutdown on keyboard interrupts and logs unforeseen errors.

        This function performs the following primary tasks:
        1. Check for registration on the Bittensor network.
        2. Continuously forwards queries to the miners on the network, rewarding their responses and updating the scores accordingly.
        3. Periodically resynchronizes with the chain; updating the metagraph with the latest network state and setting weights.

        The essence of the validator's operations is in the forward function, which is called every step. The forward function is responsible for querying the network and scoring the responses.

        Note:
            - The function leverages the global configurations set during the initialization of the miner.
            - The miner's axon serves as its interface to the Bittensor network, handling incoming and outgoing requests.

        Raises:
            KeyboardInterrupt: If the miner is stopped by a manual interruption.
            Exception: For unforeseen errors during the miner's operation, which are logged for diagnosis.
        """

        # Check that validator is registered on the network.
        self.sync()

        bt.logging.info(f"Validator starting at block: {self.block}")
        self.last_synthetic_req = 0
        # This loop maintains the validator's operations until intentionally stopped.
        try:
            while True:
                bt.logging.info(f"step({self.step}) block({self.block})")

                # Run multiple forwards concurrently.
                if self.block - self.last_synthetic_req > 25: # synthetic request every 25 blocks ~ 5 min
                    self.last_synthetic_req = self.block
                    self.concurrencyIdx = 0
                    self.loop.run_until_complete(self.concurrent_forward())

                # Check if we should exit.
                if self.should_exit:
                    break

                # Sync metagraph and potentially set weights.
                time.sleep(12)
                bt.logging.info(f"METAGRAPH UPDATE {time.time()}")
                self.sync()

                self.step += 1

        # If someone intentionally stops the validator, it'll safely terminate operations.
        except KeyboardInterrupt:
            self.axon.stop()
            bt.logging.success("Validator killed by keyboard interrupt.")
            exit()

        # In case of unforeseen errors, the validator will log the error and continue operations.
        except Exception as err:
            bt.logging.error(f"Error during validation: {str(err)}")
            bt.logging.debug(
                str(print_exception(type(err), err, err.__traceback__))
            )

    def run_in_background_thread(self):
        """
        Starts the validator's operations in a background thread upon entering the context.
        This method facilitates the use of the validator in a 'with' statement.
        """
        if not self.is_running:
            bt.logging.debug("Starting validator in background thread.")
            self.should_exit = False
            self.thread = threading.Thread(target=self.run, daemon=True)
            self.thread.start()
            self.is_running = True
            bt.logging.debug("Started")

    def stop_run_thread(self):
        """
        Stops the validator's operations that are running in the background thread.
        """
        if self.is_running:
            bt.logging.debug("Stopping validator in background thread.")
            self.should_exit = True
            self.thread.join(5)
            self.is_running = False
            bt.logging.debug("Stopped")

    def __enter__(self):
        self.run_in_background_thread()
        return self

    def __exit__(self, exc_type, exc_value, traceback):
        """
        Stops the validator's background operations upon exiting the context.
        This method facilitates the use of the validator in a 'with' statement.

        Args:
            exc_type: The type of the exception that caused the context to be exited.
                      None if the context was exited without an exception.
            exc_value: The instance of the exception that caused the context to be exited.
                       None if the context was exited without an exception.
            traceback: A traceback object encoding the stack trace.
                       None if the context was exited without an exception.
        """
        if self.is_running:
            bt.logging.debug("Stopping validator in background thread.")
            self.should_exit = True
            self.thread.join(5)
            self.is_running = False
            bt.logging.debug("Stopped")

    def set_weights(self):
        """
        Sets the validator weights to the metagraph hotkeys based on the scores it has received from the miners. The weights determine the trust and incentive level the validator assigns to miner nodes on the network.
        """

        # Check if self.scores contains any NaN values and log a warning if it does.
        if np.isnan(self.scores).any():
            bt.logging.warning(
                f"Scores contain NaN values. This may be due to a lack of responses from miners, or a bug in your reward functions."
            )

        # Calculate the average reward for each uid across non-zero values.
        # Replace any NaN values with 0.
        raw_weights = self.scores / np.linalg.norm(self.scores, ord=1, axis=0, keepdims=True)

        bt.logging.debug("raw_weights", raw_weights)
        bt.logging.debug("raw_weight_uids", str(self.metagraph.uids.tolist()))
        # Process the raw weights to final_weights via subtensor limitations.
        (
            processed_weight_uids,
            processed_weights,
        ) = process_weights_for_netuid(
            uids=self.metagraph.uids,
            weights=raw_weights,
            netuid=self.config.netuid,
            subtensor=self.subtensor,
            metagraph=self.metagraph,
        )
        bt.logging.debug("processed_weights", processed_weights)
        bt.logging.debug("processed_weight_uids", processed_weight_uids)

        # Convert to uint16 weights and uids.
        (
            uint_uids,
            uint_weights,
        ) = convert_weights_and_uids_for_emit(
            uids=processed_weight_uids, weights=processed_weights
        )
        bt.logging.debug("uint_weights", uint_weights)
        bt.logging.debug("uint_uids", uint_uids)

        # Set the weights on chain via our subtensor connection.
        result, msg = self.subtensor.set_weights(
            wallet=self.wallet,
            netuid=self.config.netuid,
            uids=uint_uids,
            weights=uint_weights,
            wait_for_finalization=False,
            wait_for_inclusion=False,
            version_key=self.spec_version,
        )
        if result is True:
            bt.logging.info("set_weights on chain successfully!")
        else:
            bt.logging.error("set_weights failed", msg)

    def resync_metagraph(self):
        """Resyncs the metagraph and updates the hotkeys and moving averages based on the new metagraph."""
        bt.logging.info("resync_metagraph()")

        # Copies state of metagraph before syncing.
        previous_metagraph = copy.deepcopy(self.metagraph)

        # Sync the metagraph.
        self.metagraph.sync(subtensor=self.subtensor)

        # Check if the metagraph axon info has changed.
        if previous_metagraph.axons == self.metagraph.axons:
            return

        bt.logging.info(
            "Metagraph updated, re-syncing hotkeys, dendrite pool and moving averages"
        )
        # Zero out all hotkeys that have been replaced.
        for uid, hotkey in enumerate(self.hotkeys):
            if hotkey != self.metagraph.hotkeys[uid]:
                self.scores[uid] = 0  # hotkey has been replaced

        # Check to see if the metagraph has changed size.
        # If so, we need to add new hotkeys and moving averages.
        if len(self.hotkeys) < len(self.metagraph.hotkeys):
            # Update the size of the moving average scores.
            new_moving_average = np.zeros((self.metagraph.n))
            min_len = min(len(self.hotkeys), len(self.scores))
            new_moving_average[:min_len] = self.scores[:min_len]
            self.scores = new_moving_average

        # Update the hotkeys.
        self.hotkeys = copy.deepcopy(self.metagraph.hotkeys)

    def update_scores(self, rewards: np.ndarray, uids: List[int]):
        """Performs exponential moving average on the scores based on the rewards received from the miners."""

        # Check if rewards contains NaN values.
        if np.isnan(rewards).any():
            bt.logging.warning(f"NaN values detected in rewards: {rewards}")
            # Replace any NaN values in rewards with 0.
            rewards = np.nan_to_num(rewards, nan=0)
        # Check if `uids` is already a numpy array and copy it to avoid the warning.
        if isinstance(uids, np.ndarray):
            uids_array = uids.copy()
        else:
            uids_array = np.array(uids)

        # Compute forward pass rewards, assumes uids are mutually exclusive.
        # shape: [ metagraph.n ]
        scattered_rewards: np.ndarray = np.zeros_like(self.scores)
        scattered_rewards[uids_array] = rewards
        bt.logging.debug(f"Scattered rewards: {rewards}")

        # Update scores with rewards produced by this step.
        # shape: [ metagraph.n ]
        alpha: float = self.config.neuron.moving_average_alpha
        self.scores: np.ndarray = alpha * scattered_rewards + (
            1 - alpha
        ) * self.scores
        bt.logging.debug(f"Updated moving avg scores: {self.scores}")

    def save_state(self):
        """Saves the state of the validator to a file."""
        bt.logging.info("Saving validator state.")

        # Save the state of the validator to file.
        np.savez(
            self.config.neuron.full_path + "/state.npz",
            step=self.step,
            scores=self.scores,
            hotkeys=self.hotkeys,
        )

    def load_state(self):
        """Loads the state of the validator from a file."""
        bt.logging.info("Loading validator state.")

        # Load the state of the validator from file.
        state = np.load(self.config.neuron.full_path + "/state.npz")
        self.step = state["step"]
        self.scores = state["scores"]
        self.hotkeys = state["hotkeys"]<|MERGE_RESOLUTION|>--- conflicted
+++ resolved
@@ -107,7 +107,6 @@
         available_uids = {uid: axon for uid, axon in enumerate(results) if axon is not None}
 
         return available_uids
-<<<<<<< HEAD
     
     async def get_k_uids(self, k:int=30):
         available_uids = await self.get_available_uids()
@@ -135,8 +134,6 @@
             return {uid: available_uids[uid] for uid in selected_uids}
         else:
             return {uid: available_uids[uid] for uid, incentive in sorted_axon_list}
-=======
->>>>>>> 07ae8184
 
     async def check_alive(self, axon, uid):
         # check if axon is alive
